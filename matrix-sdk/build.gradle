
apply plugin: 'com.android.library'

android {
    compileSdkVersion 21
    buildToolsVersion '21.0.0'

    packagingOptions {
        exclude 'LICENSE.txt'
        exclude 'META-INF/LICENSE'
        exclude 'META-INF/LICENSE.txt'
        exclude 'META-INF/NOTICE'
    }


    defaultConfig {
        minSdkVersion 11
        targetSdkVersion 21
<<<<<<< HEAD
        versionCode 19
        version "0.5.8"
        versionName "0.5.8"
=======
        // use version to define a version code.
        versionCode 509
        version "0.5.9-dev"
        versionName "0.5.9-dev"
>>>>>>> 2f0b955c
     }

    // prevent the "superClassName is empty" error for classes not annotated as tests
    tasks.withType(Test) {
        scanForTestClasses = false
        include "**/*Test.class" // whatever Ant pattern matches your test class files
    }

    signingConfigs {
        release {
            storeFile file(project.hasProperty("RELEASE_STORE_FILE") ? RELEASE_STORE_FILE : "/dummy/path")
            storePassword project.hasProperty("RELEASE_STORE_PASSWORD") ? RELEASE_STORE_PASSWORD : "dummy password"
            keyAlias project.hasProperty("RELEASE_KEY_ALIAS") ? RELEASE_KEY_ALIAS : "dummy alias"
            keyPassword project.hasProperty("RELEASE_KEY_PASSWORD") ? RELEASE_KEY_PASSWORD : "dummy password"
        }
    }

    buildTypes {
        debug {
            resValue "string", "git_sdk_revision", "\"${gitRevision()}\""
            resValue "string", "git_sdk_revision_unix_date", "\"${gitRevisionUnixDate()}\""
            resValue "string", "git_sdk_revision_date", "\"${gitRevisionDate()}\""
        }

        release {
            resValue "string", "git_sdk_revision", "\"${gitRevision()}\""
            resValue "string", "git_sdk_revision_unix_date", "\"${gitRevisionUnixDate()}\""
            resValue "string", "git_sdk_revision_date", "\"${gitRevisionDate()}\""

            libraryVariants.all { variant ->
                variant.outputs.each { output ->
                    def outputFile = output.outputFile
                    if (outputFile != null && outputFile.name.endsWith('.aar')) {
                        def fileName = outputFile.name.replace(".aar", "-${version}.aar")
                        output.outputFile = new File(outputFile.parent, fileName)
                    }
                }
            }
        }
    }


    lintOptions {
        disable 'InvalidPackage'
    }
}

def gitRevision() {
    def cmd = "git rev-parse --short HEAD"
    return cmd.execute().text.trim()
}

def gitRevisionUnixDate() {
    def cmd = "git show -s --format=%ct HEAD^{commit}"
    return cmd.execute().text.trim()
}

def gitRevisionDate() {
    def cmd = "git show -s --format=%ci HEAD^{commit}"
    return cmd.execute().text.trim()
}

dependencies {
    compile fileTree(dir: 'libs', include: ['*.jar'])
    compile 'com.android.support:appcompat-v7:21.+'
    compile 'com.squareup.retrofit:retrofit:1.6.1'
    compile 'com.google.code.gson:gson:2.3'
    compile 'com.squareup.okhttp:okhttp-urlconnection:2.0.0'
    compile 'com.squareup.okhttp:okhttp:2.0.0'
    compile 'io.pristine:libjingle:9690@aar'

    // Robolectric
    testCompile 'com.android.support.test:runner:0.3'
    testCompile 'com.android.support.test:rules:0.3'
    testCompile 'org.mockito:mockito-core:1.+'
    testCompile 'junit:junit:4.12'
    testCompile 'org.hamcrest:hamcrest-library:1.3'
    testCompile 'org.apache.maven:maven-ant-tasks:2.1.3' // fixes issue on linux/mac
    testCompile('org.robolectric:robolectric:3.0') {
        exclude group: 'commons-logging', module: 'commons-logging'
        exclude group: 'org.apache.httpcomponents', module: 'httpclient'
    }
}<|MERGE_RESOLUTION|>--- conflicted
+++ resolved
@@ -16,16 +16,10 @@
     defaultConfig {
         minSdkVersion 11
         targetSdkVersion 21
-<<<<<<< HEAD
-        versionCode 19
-        version "0.5.8"
-        versionName "0.5.8"
-=======
         // use version to define a version code.
         versionCode 509
-        version "0.5.9-dev"
-        versionName "0.5.9-dev"
->>>>>>> 2f0b955c
+        version "0.5.9"
+        versionName "0.5.9"
      }
 
     // prevent the "superClassName is empty" error for classes not annotated as tests
