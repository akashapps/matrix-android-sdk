--- conflicted
+++ resolved
@@ -23,11 +23,8 @@
 import android.text.TextUtils;
 
 import org.matrix.androidsdk.crypto.data.MXOlmInboundGroupSession2;
-<<<<<<< HEAD
 import org.matrix.androidsdk.rest.callback.SimpleApiCallback;
-=======
 import org.matrix.androidsdk.rest.model.Sync.SyncResponse;
->>>>>>> 41a7edca
 import org.matrix.androidsdk.util.Log;
 
 import com.google.gson.JsonElement;
@@ -379,11 +376,7 @@
         getEncryptingThreadHandler().post(new Runnable() {
             @Override
             public void run() {
-<<<<<<< HEAD
-                uploadKeys(5, new ApiCallback<Void>() {
-=======
                 uploadDeviceKeys(new ApiCallback<KeysUploadResponse>() {
->>>>>>> 41a7edca
                     private void onError() {
                         getUIHandler().postDelayed(new Runnable() {
                             @Override
@@ -409,34 +402,6 @@
 
                                     getEncryptingThreadHandler().post(new Runnable() {
                                         @Override
-<<<<<<< HEAD
-                                        public void onSuccess(Void info) {
-                                            if (null != mNetworkConnectivityReceiver) {
-                                                mNetworkConnectivityReceiver.removeEventListener(mNetworkListener);
-                                            }
-
-                                            mIsStarting = false;
-                                            mIsStarted = true;
-                                            startUploadKeysTimer(true);
-
-                                            for (ApiCallback<Void> callback : mInitializationCallbacks) {
-                                                final ApiCallback<Void> fCallback = callback;
-                                                getUIHandler().post(new Runnable() {
-                                                    @Override
-                                                    public void run() {
-                                                        fCallback.onSuccess(null);
-                                                    }
-                                                });
-                                            }
-                                            mInitializationCallbacks.clear();
-
-                                            if (isInitialSync) {
-                                                Log.d(LOG_TAG, "completed first initialsync; invalidating all device list caches");
-                                                // refresh the devices list for each known room members
-                                                getDeviceList().invalidateUserDeviceList(getE2eRoomMembers());
-                                            }
-                                        }
-=======
                                         public void run() {
                                             checkDeviceAnnounced(new ApiCallback<Void>() {
                                                 @Override
@@ -493,7 +458,6 @@
                                                         }
                                                     });
                                                 }
->>>>>>> 41a7edca
 
                                                 @Override
                                                 public void onNetworkError(Exception e) {
