--- conflicted
+++ resolved
@@ -810,22 +810,10 @@
                     }
                     removeMember(userId);
                 } else {
-<<<<<<< HEAD
-                    member.setUserId(userId);
-                    member.setOriginServerTs(event.getOriginServerTs());
-                    member.setInviterId(event.getSender());
-
-                    if ((null != store) && (direction == EventTimeline.Direction.FORWARDS)) {
-                        store.storeRoomStateEvent(roomId, event);
-                    }
-
-                    RoomMember currentMember = getMember(userId);
-=======
                     try {
                         member.setUserId(userId);
                         member.setOriginServerTs(event.getOriginServerTs());
                         member.setInviterId(event.getSender());
->>>>>>> 44575105
 
                         if ((null != store) && (direction == EventTimeline.Direction.FORWARDS)) {
                             store.storeRoomStateEvent(roomId, event);
@@ -858,15 +846,9 @@
                             }
                         }
 
-<<<<<<< HEAD
-                    if ((direction == EventTimeline.Direction.FORWARDS) && (null != store)) {
-                        store.updateUserWithRoomMemberEvent(member);
-                    }
-=======
                         if ((direction == EventTimeline.Direction.FORWARDS) && (null != store)) {
                             store.updateUserWithRoomMemberEvent(member);
                         }
->>>>>>> 44575105
 
                         // Cache room member event that is successor of a third party invite event
                         if (!TextUtils.isEmpty(member.getThirdPartyInviteToken())) {
