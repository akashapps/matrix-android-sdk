/*
 * Copyright 2015 OpenMarket Ltd
 *
 * Licensed under the Apache License, Version 2.0 (the "License");
 * you may not use this file except in compliance with the License.
 * You may obtain a copy of the License at
 *
 *     http://www.apache.org/licenses/LICENSE-2.0
 *
 * Unless required by applicable law or agreed to in writing, software
 * distributed under the License is distributed on an "AS IS" BASIS,
 * WITHOUT WARRANTIES OR CONDITIONS OF ANY KIND, either express or implied.
 * See the License for the specific language governing permissions and
 * limitations under the License.
 */

package org.matrix.androidsdk.adapters;

import android.content.Context;
import android.graphics.Color;
import android.graphics.Typeface;
import android.text.TextUtils;
import org.matrix.androidsdk.util.Log;
import android.view.LayoutInflater;
import android.view.View;
import android.view.ViewGroup;
import android.widget.BaseExpandableListAdapter;
import android.widget.ImageView;
import android.widget.TextView;

import org.matrix.androidsdk.R;
import org.matrix.androidsdk.data.Room;
import org.matrix.androidsdk.data.RoomState;
import org.matrix.androidsdk.data.RoomSummary;
import org.matrix.androidsdk.rest.model.Event;
import org.matrix.androidsdk.rest.model.PublicRoom;
import org.matrix.androidsdk.util.EventDisplay;

import java.util.ArrayList;
import java.util.Collection;
import java.util.Collections;
import java.util.Comparator;
import java.util.HashMap;
import java.util.List;

public abstract class RoomSummaryAdapter extends BaseExpandableListAdapter {

    private static final String LOG_TAG = "RoomSumAdapt";

    protected Context mContext;
    private LayoutInflater mLayoutInflater;
    private int mLayoutResourceId;
    private int mHeaderLayoutResourceId;

    private int mUnreadColor;
    private int mHighlightColor;
    private int mPublicHighlightColor;

    private int mUnreadTextColor;
    private int mHighlightTextColor;
    private int mDefaultTextColor;
    private int mSectionTitleColor;

    private ArrayList<ArrayList<RoomSummary>> mRecentsSummariesList;

    protected List<List<PublicRoom>> mPublicRoomsLists = null;
    protected List<String> mPublicRoomsHomeServerLists = null;

    public int mPublicsGroupStartIndex = -1;

    private  boolean mDisplayAllGroups = true;

    private ArrayList<ArrayList<RoomSummary>> mFilteredRecentsSummariesList = null;
    private ArrayList<ArrayList<PublicRoom>> mFilteredPublicRoomsList = null;

    private String mSearchedPattern = "";

    private ArrayList<String> mHighLightedRooms = new ArrayList<>();
    protected ArrayList<HashMap<String, RoomSummary>> mSummaryMapsBySection = new ArrayList<>();

    // abstract methods
    public abstract int getUnreadMessageBackgroundColor();
    public abstract int getHighlightMessageBackgroundColor();
    public abstract int getPublicHighlightMessageBackgroundColor();
    public abstract boolean displayPublicRooms();
    public abstract String myRoomsTitle(int section);
    public abstract String publicRoomsTitle(int section);
    public abstract Room roomFromRoomSummary(RoomSummary roomSummary);
    public abstract String memberDisplayName(String matrixId, String userId);

    protected int getUnreadMessageTextColor() {
        return Color.BLACK;
    }

    protected int getHighlightMessageTextColor() {
        return Color.BLACK;
    }

    protected int getDefaultTextColor() {
        return Color.BLACK;
    }

    protected int getSectionTitleColor() {
        return Color.BLACK;
    }

    /**
     * Construct an adapter which will display a list of rooms.
     * @param context Activity context
     * @param layoutResourceId The resource ID of the layout for each item. Must have TextViews with
     *                         the IDs: roomsAdapter_roomName, roomsAdapter_roomTopic
     * @param headerLayoutResourceId the header layout id
     */
    public RoomSummaryAdapter(Context context, int nbrSections, int layoutResourceId, int headerLayoutResourceId) {
        mContext = context;
        mLayoutResourceId = layoutResourceId;
        mHeaderLayoutResourceId = headerLayoutResourceId;
        mLayoutInflater = LayoutInflater.from(mContext);
        //setNotifyOnChange(false);

        mRecentsSummariesList = new ArrayList<>();
        for(int section = 0; section < nbrSections; section++) {
            mRecentsSummariesList.add(new ArrayList<RoomSummary>());
            mSummaryMapsBySection.add(new HashMap<String, RoomSummary>());
        }

        mPublicRoomsLists  = null;
        mUnreadColor = getUnreadMessageBackgroundColor();
        mHighlightColor = getHighlightMessageBackgroundColor();
        mPublicHighlightColor = getPublicHighlightMessageBackgroundColor();

        mUnreadTextColor = getUnreadMessageTextColor();
        mHighlightTextColor = getHighlightMessageTextColor();
        mDefaultTextColor = getDefaultTextColor();
        mSectionTitleColor = getSectionTitleColor();
    }

    /**
     *  search management
     */
    public void setSearchedPattern(String pattern) {
        if (null == pattern) {
            pattern = "";
        }

        if (!pattern.equals(mSearchedPattern)) {
            mSearchedPattern = pattern.toLowerCase();
            this.notifyDataSetChanged();
        }
    }

    @Override
    public void notifyDataSetChanged() {
        Log.d(LOG_TAG, "notifyDataSetChanged ");

        mFilteredRecentsSummariesList = new ArrayList<>();
        mFilteredPublicRoomsList = new ArrayList<>();

        // there is a pattern to search
        if (mSearchedPattern.length() > 0) {

            for(int index = 0; index < mRecentsSummariesList.size(); index++) {
                ArrayList<RoomSummary> roomSummaries = mRecentsSummariesList.get(index);
                ArrayList<RoomSummary> filteredRes = new ArrayList<>();

                // search in the recent rooms
                for (RoomSummary summary : roomSummaries) {
                    String roomName = summary.getRoomName();

                    if (!TextUtils.isEmpty(roomName) && (roomName.toLowerCase().contains(mSearchedPattern))) {
                        filteredRes.add(summary);
                    } else {
                        String topic = summary.getRoomTopic();

                        if (!TextUtils.isEmpty(topic) && (topic.toLowerCase().contains(mSearchedPattern))) {
                            filteredRes.add(summary);
                        }
                    }
                }
                mFilteredRecentsSummariesList.add(filteredRes);
            }

            // set to null until it is initialized
            if (null != mPublicRoomsLists) {
                for(List<PublicRoom> publicRoomslist : mPublicRoomsLists) {

                    ArrayList<PublicRoom> fiteredList = new ArrayList<>();
                    mFilteredPublicRoomsList.add(fiteredList);


                    for (PublicRoom publicRoom : publicRoomslist) {
                        String roomName = publicRoom.name;

                        if (!TextUtils.isEmpty(roomName) && (roomName.toLowerCase().contains(mSearchedPattern))) {
                            fiteredList.add(publicRoom);
                        } else {
                            String alias = publicRoom.roomAliasName;

                            if (!TextUtils.isEmpty(alias) && (alias.toLowerCase().contains(mSearchedPattern))) {
                                fiteredList.add(publicRoom);
                            }
                        }
                    }
                }
            }
        }

        super.notifyDataSetChanged();
    }

    /**
     * Check if the group index is the recents one.
     * @param groupIndex the group index.
     * @return true if the recents group oone
     */
    public boolean isRecentsGroupIndex(int groupIndex) {
        return (mPublicsGroupStartIndex < 0) || (groupIndex < mPublicsGroupStartIndex);
    }

    /**
     * Check if the group index is the public ones.
     * @param groupIndex the group index.
     * @return true if the group is the publics one.
     */
    public boolean isPublicsGroupIndex(int groupIndex) {
        return (mPublicsGroupStartIndex > 0)  && (groupIndex >= mPublicsGroupStartIndex);
    }

    /**
     * Force to display all the groups
     * @param displayAllGroups status
     */
    public void setDisplayAllGroups(boolean displayAllGroups) {
        displayAllGroups |= displayPublicRooms();

        if (mDisplayAllGroups != displayAllGroups) {
            mDisplayAllGroups = displayAllGroups;
            notifyDataSetChanged();
        }
    }

    /**
     * public rooms list management
     */
    public void setPublicRoomsList(List<List<PublicRoom>> aRoomsListList, List<String> homeServerNamesList) {
        mPublicRoomsLists = aRoomsListList;
        mPublicRoomsHomeServerLists = homeServerNamesList;

        if (null != aRoomsListList) {
            for(List<PublicRoom> publicRoomsList : mPublicRoomsLists) {
                // the public rooms must only be sorted once
                // sortSummaries is called at each new displayable event.
                Collections.sort(publicRoomsList, new Comparator<PublicRoom>() {
                    @Override
                    public int compare(PublicRoom publicRoom, PublicRoom publicRoom2) {
                        return publicRoom2.numJoinedMembers - publicRoom.numJoinedMembers;
                    }
                });
            }
        }
    }

    /**
     * Returns the public Room at position (group, section)
     * @param groupIndex the group index.
     * @param section the section index.
     * @return the matched PublicRoom if it exists, else null.
     */
    public PublicRoom getPublicRoomAt(int groupIndex, int section) {
        if (mSearchedPattern.length() > 0) {
            return mFilteredPublicRoomsList.get(groupIndex - mPublicsGroupStartIndex).get(section);
        } else {
            if (null != mPublicRoomsLists) {
                return mPublicRoomsLists.get(groupIndex - mPublicsGroupStartIndex).get(section);
            } return null;
        }
    }

    /**
     * Returns the home server URL for the group index.
     * @param groupIndex the group index.
     * @return the home server URL.
     */
    public String getHomeServerURLAt(int groupIndex) {
        if (null != mPublicRoomsHomeServerLists) {
            return mPublicRoomsHomeServerLists.get(groupIndex - mPublicsGroupStartIndex);
        } return null;

    }

    /**
     * recent rooms list management
     */
    public ArrayList<ArrayList<RoomSummary>> getRecentsSummariesList() {
        return mRecentsSummariesList;
    }

    public void addRoomSummary(int section, RoomSummary roomSummary) {
        if (section < mRecentsSummariesList.size()) {
            ArrayList<RoomSummary> list = mRecentsSummariesList.get(section);
            HashMap<String, RoomSummary> maps = mSummaryMapsBySection.get(section);

            // avoid multiple definitions
            if (maps.get(roomSummary.getRoomId()) == null) {
                list.add(roomSummary);
                maps.put(roomSummary.getRoomId(), roomSummary);
            }
        }
    }

    public RoomSummary getRoomSummaryAt(int section, int index) {
        if (mSearchedPattern.length() > 0) {
            return mFilteredRecentsSummariesList.get(section).get(index);
        } else {
            return mRecentsSummariesList.get(section).get(index);
        }
    }

    public void removeRoomSummary(int section, RoomSummary roomSummary) {
        mRecentsSummariesList.get(section).remove(roomSummary);

        if (null != roomSummary.getRoomId()) {
            mSummaryMapsBySection.get(section).remove(roomSummary.getRoomId());
        }
    }

    public RoomSummary getSummaryByRoomId(int section, String roomId) {
        ArrayList<RoomSummary> list = mRecentsSummariesList.get(section);

        for (int i=0; i< list.size(); i++) {
            RoomSummary summary = list.get(i);
            if (roomId.equals(summary.getRoomId())) {
                return summary;
            }
        }
        return null;
    }

    public void removeSection(int section) {
        mRecentsSummariesList.remove(section);

        if ((null != mFilteredRecentsSummariesList) && (mFilteredRecentsSummariesList.size() > section)) {
            mFilteredRecentsSummariesList.remove(section);
        }

        mSummaryMapsBySection.remove(section);
    }

    /**
     * Set the latest event for a room summary.
     * @param event The latest event
     * @param roomState the roomState
     * @param refresh true to refresh the UI
     */
    public void setLatestEvent(int section, Event event, RoomState roomState, boolean refresh) {
        RoomSummary summary = getSummaryByRoomId(section, event.roomId);
        if (summary != null) {
            summary.setLatestReceivedEvent(event);
            summary.setLatestRoomState(roomState);

            // refresh on demand
            if (refresh) {
                sortSummaries();
                notifyDataSetChanged();
            }
        }
    }

    /**
     * Defines that the room must be highlighted in the rooms list
     * @param roomId The room ID of the room to highlight.
     */
    public void highlightRoom(String roomId) {
        if (mHighLightedRooms.indexOf(roomId) < 0) {
            mHighLightedRooms.add(roomId);
        }
    }

    /**
     * Reset the unread messages counter and remove the rooms from the highlighted rooms lists.
     * @param section the section
     * @param roomId the room Id.
     * @return true if there is an update.
     */
    public boolean resetUnreadCount(int section, String roomId) {
        boolean res = false;

        RoomSummary roomSummary  = mSummaryMapsBySection.get(section).get(roomId);

        // sanity check
        if (null != roomSummary) {

            Room room = roomFromRoomSummary(roomSummary);
            if (null != room) {
                room.sendReadReceipt();
            }
<<<<<<< HEAD

            res |= roomSummary.setHighlighted(false);
        }

        return res;
    }

    /**
     * Reset the unread message counters in a section.
     * @param section the section.
     * @return true if something has been updated.
     */
    public boolean resetUnreadCounts(int section) {
        boolean res = false;

        Collection<RoomSummary> summaries = mSummaryMapsBySection.get(section).values();

        for(RoomSummary summary : summaries) {
            Room room = roomFromRoomSummary(summary);
            if (null != room) {
                room.sendReadReceipt();
            }

            res |= summary.setHighlighted(false);
=======
>>>>>>> 6c7263ac
        }

        return res;
    }

    /**
     * Sort the room summaries list.
     * 1 - Sort by the latest event timestamp (most recent first).
     * 2 - Sort the public rooms by the number of members (bigger room first)
     */
    public void sortSummaries() {
        for(int section = 0; section < mRecentsSummariesList.size(); section++) {
            ArrayList<RoomSummary> summariesList = mRecentsSummariesList.get(section);

            Collections.sort(summariesList, new Comparator<RoomSummary>() {
                @Override
                public int compare(RoomSummary lhs, RoomSummary rhs) {
                    if (lhs == null || lhs.getLatestReceivedEvent() == null) {
                        return 1;
                    } else if (rhs == null || rhs.getLatestReceivedEvent() == null) {
                        return -1;
                    }

                    if (lhs.getLatestReceivedEvent().getOriginServerTs() > rhs.getLatestReceivedEvent().getOriginServerTs()) {
                        return -1;
                    } else if (lhs.getLatestReceivedEvent().getOriginServerTs() < rhs.getLatestReceivedEvent().getOriginServerTs()) {
                        return 1;
                    }
                    return 0;
                }
            });
        }
    }

    /**
     * Provides the formatted timestamp to display.
     * null means that the timestamp text must be hidden.
     * @param event the event.
     * @return  the formatted timestamp to display.
     */
    protected String getFormattedTimestamp(Event event) {
        return event.formattedOriginServerTs();
    }

    @Override
    public View getChildView(int groupPosition, final int childPosition, boolean isLastChild, View convertView, ViewGroup parent) {

        // display a spinner while loading the public rooms
        // detect if the view is progressbar_waiting_room_members one
        View spinner = null;
        if (null != convertView) {
            spinner = convertView.findViewById(R.id.progressbar_waiting_room_members);
        }

        // assume that some public rooms are defined
        if (isPublicsGroupIndex(groupPosition) && (null == mPublicRoomsLists)) {
            if (null == spinner) {
                convertView = mLayoutInflater.inflate(R.layout.adapter_item_waiting_room_members, parent, false);
            }
            return convertView;
        }

        // must not reuse the view if it is not the right type
        if (null != spinner) {
            convertView = null;
        }

        if (convertView == null) {
            convertView = mLayoutInflater.inflate(mLayoutResourceId, parent, false);
        }

        try {
            // default UI
            // when a room is deleting, the UI is dimmed
            final View deleteProgress = convertView.findViewById(R.id.roomSummaryAdapter_delete_progress);
            deleteProgress.setVisibility(View.GONE);
            convertView.setAlpha(1.0f);

            int textColor = mDefaultTextColor;

            if (isRecentsGroupIndex(groupPosition)) {
                List<RoomSummary> summariesList = (mSearchedPattern.length() > 0) ? mFilteredRecentsSummariesList.get(groupPosition) : mRecentsSummariesList.get(groupPosition);

                // should never happen but in some races conditions, it happened.
                if (0 == summariesList.size()) {
                    return convertView;
                }

                RoomSummary summary = (childPosition < summariesList.size()) ? summariesList.get(childPosition) : summariesList.get(summariesList.size() - 1);
                Integer unreadCount = summary.getUnreadEventsCount();

                CharSequence message = summary.getRoomTopic();
                String timestamp = null;

                // background color
                if (summary.getHighlightCount() != 0) {
                    convertView.setBackgroundColor(mHighlightColor);
                    textColor = mHighlightTextColor;
                } else if ((unreadCount == null) || (unreadCount == 0)) {
                    convertView.setBackgroundColor(0);
                } else {
                    convertView.setBackgroundColor(mUnreadColor);
                    textColor = mUnreadTextColor;
                }

                TextView textView = (TextView) convertView.findViewById(R.id.roomSummaryAdapter_roomName);

                RoomState latestRoomState = summary.getLatestRoomState();
                if (null == latestRoomState) {
                    Room room = roomFromRoomSummary(summary);

                    if ((null != room) && (null != room.getState())) {
                        latestRoomState = room.getState().deepCopy();
                        // store it to avoid retrieving it once
                        summary.setLatestRoomState(latestRoomState);
                    }
                }

                // the public rooms are displayed with bold fonts
                if ((null != latestRoomState) && (null != latestRoomState.visibility) && latestRoomState.visibility.equals(RoomState.DIRECTORY_VISIBILITY_PUBLIC)) {
                    textView.setTypeface(null, Typeface.BOLD);
                } else {
                    textView.setTypeface(null, Typeface.NORMAL);
                }

                textView.setTextColor(textColor);

                // display the unread messages count
                String roomNameMessage = ((latestRoomState != null) && !summary.isInvited()) ? latestRoomState.getDisplayName(summary.getMatrixId()) : summary.getRoomName();

                if (null != roomNameMessage) {
                    if ((null != unreadCount) && (unreadCount > 0) && !summary.isInvited()) {
                        roomNameMessage += " (" + unreadCount + ")";
                    }
                }

                textView.setText(roomNameMessage);

                if (summary.getLatestReceivedEvent() != null) {
                    EventDisplay display = new EventDisplay(mContext, summary.getLatestReceivedEvent(), latestRoomState);
                    display.setPrependMessagesWithAuthor(true);
                    message = display.getTextualDisplay();
                    timestamp = getFormattedTimestamp(summary.getLatestReceivedEvent());
                }

                // check if this is an invite
                if (summary.isInvited() && (null != summary.getInviterUserId())) {
                    String inviterName = summary.getInviterUserId();
                    String myName = summary.getMatrixId();

                    if (null != latestRoomState) {
                        inviterName = latestRoomState.getMemberName(inviterName);
                        myName = latestRoomState.getMemberName(myName);
                    } else {
                        inviterName = memberDisplayName(summary.getMatrixId(), inviterName);
                        myName = memberDisplayName(summary.getMatrixId(), myName);
                    }

                    message = mContext.getString(R.string.notice_room_invite, inviterName, myName);
                }

                textView = (TextView) convertView.findViewById(R.id.roomSummaryAdapter_message);
                textView.setText(message);
                textView.setTextColor(textColor);
                textView = (TextView) convertView.findViewById(R.id.roomSummaryAdapter_ts);
                textView.setVisibility(View.VISIBLE);
                textView.setText(timestamp);
                textView.setTextColor(textColor);

                Room room = roomFromRoomSummary(summary);

                if ((null != room) && room.isLeaving()) {
                    convertView.setAlpha(0.3f);
                    deleteProgress.setVisibility(View.VISIBLE);
                }
            } else {
                int index = groupPosition - mPublicsGroupStartIndex;
                List<PublicRoom> publicRoomsList = null;

                if (mSearchedPattern.length() > 0) {
                    // add sanity checks
                    // GA issue : could crash while rotating the screen
                    if ((null != mFilteredPublicRoomsList) && (index < mFilteredPublicRoomsList.size())) {
                        publicRoomsList = mFilteredPublicRoomsList.get(index);
                    }
                } else {
                    // add sanity checks
                    // GA issue : could crash while rotating the screen
                    if ((null != mPublicRoomsLists) && (index < mPublicRoomsLists.size())) {
                        publicRoomsList = mPublicRoomsLists.get(index);
                    }
                }

                // sanity checks failed.
                if (null == publicRoomsList) {
                    TextView textView = (TextView) convertView.findViewById(R.id.roomSummaryAdapter_roomName);
                    textView.setTypeface(null, Typeface.BOLD);
                    textView.setTextColor(textColor);
                    textView.setText("");

                    textView = (TextView) convertView.findViewById(R.id.roomSummaryAdapter_message);
                    textView.setTextColor(textColor);
                    textView.setText("");

                    textView = (TextView) convertView.findViewById(R.id.roomSummaryAdapter_ts);
                    textView.setTextColor(textColor);
                    textView.setVisibility(View.VISIBLE);
                    textView.setText("");

                    convertView.setBackgroundColor(0);
                } else {
                    PublicRoom publicRoom = publicRoomsList.get(childPosition);

                    String matrixId = null;

                    if ((mRecentsSummariesList.size() > 0) && (mRecentsSummariesList.get(0).size() > 0)) {
                        matrixId = mRecentsSummariesList.get(0).get(0).getMatrixId();
                    }

                    String displayName = publicRoom.getDisplayName(matrixId);

                    TextView textView = (TextView) convertView.findViewById(R.id.roomSummaryAdapter_roomName);
                    textView.setTypeface(null, Typeface.BOLD);
                    textView.setTextColor(textColor);
                    textView.setText(displayName);

                    textView = (TextView) convertView.findViewById(R.id.roomSummaryAdapter_message);
                    textView.setText(publicRoom.topic);
                    textView.setTextColor(textColor);

                    textView = (TextView) convertView.findViewById(R.id.roomSummaryAdapter_ts);
                    textView.setVisibility(View.VISIBLE);
                    textView.setTextColor(textColor);

                    if (publicRoom.numJoinedMembers > 1) {
                        textView.setText(publicRoom.numJoinedMembers + " " + mContext.getString(R.string.users));
                    } else {
                        textView.setText(publicRoom.numJoinedMembers + " " + mContext.getString(R.string.user));
                    }

                    String alias = publicRoom.getAlias();

                    if ((null != alias) && (mHighLightedRooms.indexOf(alias) >= 0)) {
                        convertView.setBackgroundColor(mPublicHighlightColor);
                    } else {
                        convertView.setBackgroundColor(0);
                    }
                }
            }
        } catch (Exception e) {
            // prefer having a weird UI instead of a crash
        }

        return convertView;
    }

    @Override
    public View getGroupView(int groupPosition, boolean isExpanded, View convertView, ViewGroup parent) {
        if (convertView == null) {
            convertView = mLayoutInflater.inflate(mHeaderLayoutResourceId, null);
        }

        TextView heading = (TextView) convertView.findViewById(R.id.heading);

        if (isRecentsGroupIndex(groupPosition)) {

            int unreadCount = 0;

            Collection<RoomSummary> summaries = mSummaryMapsBySection.get(groupPosition).values();

            for(RoomSummary summary : summaries) {
                unreadCount += summary.getUnreadEventsCount();
            }

            String header = myRoomsTitle(groupPosition);

            if (unreadCount > 0) {
                header += " ("  + unreadCount + ")";
            }

            heading.setText(header);
        } else {
            heading.setText(publicRoomsTitle(groupPosition));
        }

        heading.setTextColor(mSectionTitleColor);

        ImageView imageView = (ImageView) convertView.findViewById(R.id.heading_image);

        if (isExpanded) {
            imageView.setImageResource(R.drawable.expander_close_holo_light);
        } else {
            imageView.setImageResource(R.drawable.expander_open_holo_light);
        }

        return convertView;
    }

    @Override
    public Object getChild(int groupPosition, int childPosition) {
        return null;
    }

    @Override
    public long getChildId(int groupPosition, int childPosition) {
        return 0;
    }

    @Override
    public int getChildrenCount(int groupPosition) {
        if (isRecentsGroupIndex(groupPosition)) {
            ArrayList<ArrayList<RoomSummary>> list = (mSearchedPattern.length() > 0) ? mFilteredRecentsSummariesList : mRecentsSummariesList;

            if ((null == list) || (list.size() <= groupPosition)) {
                return 0;
            } else {
                return list.get(groupPosition).size();
            }
        } else {
            int index = groupPosition - mPublicsGroupStartIndex;

            if (!displayPublicRooms()) {
                return 0;
            }
            // display a spinner until the public rooms are loaded
            //
            else if (null == mPublicRoomsLists) {
                return 1;
            } else if (mPublicRoomsLists.get(index).size() == 0) {
                return 0;
            } else {
                return (mSearchedPattern.length() > 0) ? mFilteredPublicRoomsList.get(index).size() : mPublicRoomsLists.get(index).size();
            }
        }
    }

    @Override
    public Object getGroup(int groupPosition) {
        return null;
    }

    @Override
    public int getGroupCount() {
        int count = 0;

        mPublicsGroupStartIndex = -1;

        count += mRecentsSummariesList.size();

        // display the public rooms in the recents only if there is no dedicated room
        if ((mRecentsSummariesList.size() == 0) || mDisplayAllGroups) {
            mPublicsGroupStartIndex = count;

            if (null == mPublicRoomsLists) {
                count++;
            } else {
                count += mPublicRoomsLists.size();
            }
        }

        return count;
    }

    @Override
    public void onGroupCollapsed(int groupPosition) {
        super.onGroupCollapsed(groupPosition);
    }

    @Override
    public void onGroupExpanded(int groupPosition) {
        super.onGroupExpanded(groupPosition);
    }

    @Override
    public long getGroupId(int groupPosition) {
        return 0;
    }

    @Override
    public boolean hasStableIds() {
        return false;
    }

    @Override
    public boolean isChildSelectable(int groupPosition, int childPosition) {
        return true;
    }
}<|MERGE_RESOLUTION|>--- conflicted
+++ resolved
@@ -20,7 +20,6 @@
 import android.graphics.Color;
 import android.graphics.Typeface;
 import android.text.TextUtils;
-import org.matrix.androidsdk.util.Log;
 import android.view.LayoutInflater;
 import android.view.View;
 import android.view.ViewGroup;
@@ -35,6 +34,7 @@
 import org.matrix.androidsdk.rest.model.Event;
 import org.matrix.androidsdk.rest.model.PublicRoom;
 import org.matrix.androidsdk.util.EventDisplay;
+import org.matrix.androidsdk.util.Log;
 
 import java.util.ArrayList;
 import java.util.Collection;
@@ -394,9 +394,6 @@
             if (null != room) {
                 room.sendReadReceipt();
             }
-<<<<<<< HEAD
-
-            res |= roomSummary.setHighlighted(false);
         }
 
         return res;
@@ -417,10 +414,6 @@
             if (null != room) {
                 room.sendReadReceipt();
             }
-
-            res |= summary.setHighlighted(false);
-=======
->>>>>>> 6c7263ac
         }
 
         return res;
