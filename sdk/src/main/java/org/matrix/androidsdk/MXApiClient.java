/*
 * Copyright 2014 OpenMarket Ltd
 *
 * Licensed under the Apache License, Version 2.0 (the "License");
 * you may not use this file except in compliance with the License.
 * You may obtain a copy of the License at
 *
 *     http://www.apache.org/licenses/LICENSE-2.0
 *
 * Unless required by applicable law or agreed to in writing, software
 * distributed under the License is distributed on an "AS IS" BASIS,
 * WITHOUT WARRANTIES OR CONDITIONS OF ANY KIND, either express or implied.
 * See the License for the specific language governing permissions and
 * limitations under the License.
 */
package org.matrix.androidsdk;

import android.net.Uri;
import android.util.Log;

import com.google.gson.FieldNamingPolicy;
import com.google.gson.Gson;
import com.google.gson.GsonBuilder;
import com.squareup.okhttp.OkHttpClient;

import org.matrix.androidsdk.api.LoginApi;
import org.matrix.androidsdk.api.PresenceApi;
import org.matrix.androidsdk.api.ProfileApi;
import org.matrix.androidsdk.api.RegistrationApi;
import org.matrix.androidsdk.api.RoomsApi;
import org.matrix.androidsdk.api.response.MatrixError;
import org.matrix.androidsdk.api.response.login.Credentials;

import java.util.concurrent.TimeUnit;

import retrofit.Callback;
import retrofit.ErrorHandler;
import retrofit.RequestInterceptor;
import retrofit.RestAdapter;
import retrofit.RetrofitError;
import retrofit.client.OkClient;
import retrofit.converter.GsonConverter;

/**
 * Class for making Matrix API calls.
 */
public abstract class MXApiClient {

    private static final String LOG_TAG = "MXApiClient";

    private static final String URI_PREFIX = "/_matrix/client/api/v1";
    private static final String PARAM_ACCESS_TOKEN = "access_token";

    private static final int CONNECTION_TIMEOUT_MS = 60000;
    private static final int READ_TIMEOUT_MS = 60000;

    protected Credentials mCredentials;

    protected Gson gson;

    /**
     * Generic callback interface for asynchronously returning information.
     * @param <T> the type of information to return on success
     */
    public interface ApiCallback<T> {

        /**
         * Called if the API call is successful.
         * @param info the returned information
         */
        public void onSuccess(T info);

        /**
         * Called if there is a network error.
         * @param e the exception
         */
        public void onNetworkError(Exception e);

        /**
         * Called in case of a Matrix error.
         * @param e the Matrix error
         */
        public void onMatrixError(MatrixError e);

        /**
         * Called for some other type of error.
         * @param e the exception
         */
        public void onUnexpectedError(Exception e);
    }

    /**
     * Custom Retrofit error callback class that will call one of our ApiCallback error callbacks on a Retrofit failure.
     * When subclassing this, the Retrofit callback success call needs to be implemented.
     * @param <T> the type to return on success
     */
    public abstract static class ConvertFailureCallback<T> implements Callback<T> {

        private ApiCallback apiCallback;

        public ConvertFailureCallback(ApiCallback apiCallback) {
            this.apiCallback = apiCallback;
        }

        /**
         * Default failure implementation that calls the right error handler
         * @param error
         */
        @Override
        public void failure(RetrofitError error) {
<<<<<<< HEAD
            Log.e(LOG_TAG, "REST error: " + error.getMessage());
            if (error.isNetworkError()) {
                apiCallback.onNetworkError(error);
            }
            else {
                // Try to convert this into a Matrix error
                MatrixError mxError = (MatrixError) error.getBodyAs(MatrixError.class);
                if (mxError != null) {
                    apiCallback.onMatrixError(mxError);
                }
                else {
                    apiCallback.onUnexpectedError(error);
                }
            }
=======
            Log.e(LOG_TAG, error.getMessage() + " url=" + error.getUrl()+" body=" + error.getBody());
>>>>>>> f8d39427
        }
    }

    /**
     * Public constructor.
     * @param hsUri The http[s] URI to the home server.
     */
    public MXApiClient(Uri hsUri) {
        // sanity check
        if (hsUri == null || (!"http".equals(hsUri.getScheme()) && !"https".equals(hsUri.getScheme())) ) {
            throw new RuntimeException("Invalid home server URI: "+hsUri);
        }

        // The JSON -> object mapper
        gson = new GsonBuilder()
                .setFieldNamingPolicy(FieldNamingPolicy.LOWER_CASE_WITH_UNDERSCORES)
                .create();

        // HTTP client
        OkHttpClient okHttpClient = new OkHttpClient();
        okHttpClient.setConnectTimeout(CONNECTION_TIMEOUT_MS, TimeUnit.MILLISECONDS);
        okHttpClient.setReadTimeout(READ_TIMEOUT_MS, TimeUnit.MILLISECONDS);

        // Rest adapter for turning API interfaces into actual REST-calling objects
        RestAdapter restAdapter = new RestAdapter.Builder()
                .setEndpoint(hsUri.toString() + URI_PREFIX)
                .setConverter(new GsonConverter(gson))
                .setClient(new OkClient(okHttpClient))
                .setRequestInterceptor(new RequestInterceptor() {
                    @Override
                    public void intercept(RequestInterceptor.RequestFacade request) {
                        // Add the access token to all requests if it is set
                        if ((mCredentials != null) && (mCredentials.accessToken != null)) {
                            request.addEncodedQueryParam(PARAM_ACCESS_TOKEN, mCredentials.accessToken);
                        }
                    }
                })
                .build();

        restAdapter.setLogLevel(RestAdapter.LogLevel.FULL);

        initApi(restAdapter);
    }

    /**
     * Initialize the API object using the given RestAdapter.
     * @param restAdapter the Retrofit RestAdapter used to create API objects
     */
    protected abstract void initApi(RestAdapter restAdapter);

    /**
     * Constructor providing the full user credentials. To use to avoid having to log the user in.
     * @param credentials the user credentials
     */
    public MXApiClient(Credentials credentials) {
        this(Uri.parse(credentials.homeServer));
        mCredentials = credentials;
    }

    /**
     * Get the user's credentials. Typically for saving them somewhere persistent.
     * @return the user credentials
     */
    public Credentials getCredentials() {
        return mCredentials;
    }

    /**
     * Provide the user's credentials. To be called after login or registration.
     * @param credentials the user credentials
     */
    public void setCredentials(Credentials credentials) {
        mCredentials = credentials;
    }

    /**
     * Default protected constructor for unit tests.
     */
    protected MXApiClient() {
    }
}<|MERGE_RESOLUTION|>--- conflicted
+++ resolved
@@ -108,8 +108,7 @@
          */
         @Override
         public void failure(RetrofitError error) {
-<<<<<<< HEAD
-            Log.e(LOG_TAG, "REST error: " + error.getMessage());
+            Log.e(LOG_TAG, error.getMessage() + " url=" + error.getUrl()+" body=" + error.getBody());
             if (error.isNetworkError()) {
                 apiCallback.onNetworkError(error);
             }
@@ -123,9 +122,6 @@
                     apiCallback.onUnexpectedError(error);
                 }
             }
-=======
-            Log.e(LOG_TAG, error.getMessage() + " url=" + error.getUrl()+" body=" + error.getBody());
->>>>>>> f8d39427
         }
     }
 
